--- conflicted
+++ resolved
@@ -6,11 +6,7 @@
 /// @title LinearAllowanceExecutor
 /// @notice Abstract base contract for executing linear allowance transfers from Gnosis Safe modules
 /// @dev This contract provides the core functionality for interacting with LinearAllowanceSingletonForGnosisSafe
-<<<<<<< HEAD
-/// while leaving withdrawal mechanisms to be implemented by derived contracts. The contract can receive 
-=======
 /// while leaving withdrawal mechanisms to be implemented by derived contracts. The contract can receive
->>>>>>> befc5a03
 /// both ETH and ERC20 tokens from allowance transfers, but the specific withdrawal logic must be defined
 /// by inheriting contracts to ensure proper access control and business logic implementation.
 abstract contract LinearAllowanceExecutor {
@@ -34,14 +30,6 @@
         return allowanceModule.executeAllowanceTransfer(safe, token, payable(address(this)));
     }
 
-<<<<<<< HEAD
-    /// @notice Get the total unspent allowance for a token that this contract can claim
-    /// @dev This is a view function that calculates the current available allowance without executing a transfer
-    /// @param allowanceModule The allowance module contract to query
-    /// @param safe The address of the Safe that holds the allowance funds  
-    /// @param token The address of the token to check allowance for
-    /// @return totalAllowanceAsOfNow The total unspent allowance available for immediate transfer
-=======
     // @notice Execute a batch of transfers of the allowance.
     /// @param allowanceModule The allowance module to use.
     /// @param safes The addresses of the safes that are the source of the allowance.
@@ -62,7 +50,6 @@
     /// @param safe The address of the safe.
     /// @param token The address of the token.
     /// @return totalAllowanceAsOfNow The total unspent allowance as of now.
->>>>>>> befc5a03
     function getTotalUnspent(
         LinearAllowanceSingletonForGnosisSafe allowanceModule,
         address safe,
@@ -80,10 +67,6 @@
     /// @param token The address of the token to withdraw (use NATIVE_TOKEN for ETH)
     /// @param amount The amount to withdraw from this contract's balance
     /// @param to The destination address to send the withdrawn funds
-<<<<<<< HEAD
-    function withdraw(address token, uint256 amount, address payable to) external virtual {
-        
-=======
     function withdraw(address token, uint256 amount, address payable to) external virtual {}
 
     // @notice Get the maximum withdrawable amount for a token, considering both allowance and Safe balance.
@@ -97,6 +80,5 @@
         address token
     ) external view returns (uint256) {
         return allowanceModule.getMaxWithdrawableAmount(safe, address(this), token);
->>>>>>> befc5a03
     }
 }