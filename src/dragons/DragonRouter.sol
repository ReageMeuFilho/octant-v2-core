// SPDX-License-Identifier: AGPL-3.0
pragma solidity ^0.8.25;

<<<<<<< HEAD
import { Math } from "@openzeppelin/contracts/utils/math/Math.sol";
import { IERC20 } from "@openzeppelin/contracts/token/ERC20/ERC20.sol";
import { SafeERC20 } from "@openzeppelin/contracts/token/ERC20/utils/SafeERC20.sol";
import { ReentrancyGuard } from "@openzeppelin/contracts/utils/ReentrancyGuard.sol";
import { AccessControl } from "@openzeppelin/contracts/access/AccessControl.sol";
import { IFactory } from "src/interfaces/IFactory.sol";
import { IBaseStrategy } from "src/interfaces/IBaseStrategy.sol";
=======
import {SafeERC20} from "@openzeppelin/contracts/token/ERC20/utils/SafeERC20.sol";
import {ReentrancyGuardUpgradeable} from "openzeppelin-upgradeable/utils/ReentrancyGuardUpgradeable.sol";
import {AccessControlUpgradeable} from "openzeppelin-upgradeable/access/AccessControlUpgradeable.sol";
>>>>>>> 9f3488e8

import {IERC20} from "@openzeppelin/contracts/token/ERC20/ERC20.sol";
import {ITokenizedStrategy} from "src/interfaces/ITokenizedStrategy.sol";
import {ITransformer} from "src/interfaces/ITransformer.sol";
import "src/interfaces/ISplitChecker.sol";

/**
 * @title Dragon Router
 * @dev This contract manages the distribution of ERC20 tokens among shareholders,
 * with the ability to transform the split token into another token upon withdrawal,
 * and allows authorized pushers to directly distribute splits.
 */
contract DragonRouter is AccessControlUpgradeable, ReentrancyGuardUpgradeable {
    using SafeERC20 for IERC20;

    /*//////////////////////////////////////////////////////////////
                            CONSTANTS
    //////////////////////////////////////////////////////////////*/

    uint256 private constant SPLIT_PRECISION = 1e18;
    bytes32 public constant OWNER_ROLE = keccak256("OWNER_ROLE");
    bytes32 public constant GOVERNANCE_ROLE = keccak256("OCTANT_GOVERNANCE_ROLE");
    bytes32 public constant SPLIT_DISTRIBUTOR_ROLE = keccak256("SPLIT_DISTRIBUTOR_ROLE");
    address public constant NATIVE_TOKEN = 0xEeeeeEeeeEeEeeEeEeEeeEEEeeeeEeeeeeeeEEeE;

    /*//////////////////////////////////////////////////////////////
                            STATE VARIABLES
    //////////////////////////////////////////////////////////////*/

    uint256 public COOL_DOWN_PERIOD = 30 days;
    uint256 public SPLIT_DELAY;
    ISplitChecker public splitChecker;
    address public opexVault;
    address public metapool;
    Split public split;
    uint256 public lastSetSplitTime;
    address[] public strategies;

    /*//////////////////////////////////////////////////////////////
                            STRUCTS
    //////////////////////////////////////////////////////////////*/

    struct StrategyData {
        address asset;
        uint256 assetPerShare;
        uint256 totalAssets;
        uint256 totalShares;
    }

    struct UserData {
        uint256 assets;
        uint256 userAssetPerShare;
        uint256 splitPerShare;
        Transformer transformer;
    }

    struct Transformer {
        ITransformer transformer;
        address targetToken;
    }

    /*//////////////////////////////////////////////////////////////
                            MAPPINGS
    //////////////////////////////////////////////////////////////*/

    mapping(address strategy => StrategyData data) public strategyData;
    mapping(address user => mapping(address strategy => UserData data)) public userData;

    /*//////////////////////////////////////////////////////////////
                            EVENTS
    //////////////////////////////////////////////////////////////*/

    event StrategyAdded(address indexed strategy);
    event StrategyRemoved(address indexed strategy);
    event MetapoolUpdated(address oldMetapool, address newMetapool);
    event OpexVaultUpdated(address oldOpexVault, address newOpexVault);
    event CoolDownPeriodUpdated(uint256 oldPeriod, uint256 newPeriod);
    event SplitDelayUpdated(uint256 oldDelay, uint256 newDelay);
    event SplitCheckerUpdated(address oldChecker, address newChecker);
    event UserTransformerSet(address indexed user, address transformer, address targetToken);
    event SplitClaimed(address indexed user, address indexed strategy, uint256 amount);

    /*//////////////////////////////////////////////////////////////
                            CUSTOM ERRORS
    //////////////////////////////////////////////////////////////*/

    error AlreadyAdded();
    error StrategyNotDefined();
    error InvalidAmount();
    error ZeroAddress();
    error NoShares();
    error CooldownPeriodNotPassed();
    error TransferFailed();

    /*//////////////////////////////////////////////////////////////
                            INITIALIZER
    //////////////////////////////////////////////////////////////*/

    /// @dev Initialize function, will be triggered when a new proxy is deployed
    /// @dev owner of this module will the safe multisig that calls setUp function
    /// @param initializeParams Parameters of initialization encoded
    function setUp(bytes memory initializeParams) public initializer {
        (address _owner, bytes memory data) = abi.decode(initializeParams, (address, bytes));

        (
            address[] memory _strategy,
            address[] memory _asset,
            address _governance,
            address _splitChecker,
            address _opexVault,
            address _metapool
        ) = abi.decode(data, (address[], address[], address, address, address, address));

        __AccessControl_init();
        __ReentrancyGuard_init();

        _setSplitChecker(_splitChecker);
        _setMetapool(_metapool);
        _setOpexVault(_opexVault);

        for (uint256 i = 0; i < _strategy.length; i++) {
            strategyData[_strategy[i]].asset = _asset[i];
            strategyData[_strategy[i]].totalShares = SPLIT_PRECISION;
            userData[_metapool][_strategy[i]].splitPerShare = SPLIT_PRECISION;
        }

        split.recipients = [_metapool];
        split.allocations = [SPLIT_PRECISION];
        split.totalAllocations = SPLIT_PRECISION;

        strategies = _strategy;
        _grantRole(OWNER_ROLE, _owner);
        _grantRole(GOVERNANCE_ROLE, _governance);
    }

    /*//////////////////////////////////////////////////////////////
                            PUBLIC FUNCTIONS
    //////////////////////////////////////////////////////////////*/

    /**
     * @notice Adds a new strategy to the router
     * @param _strategy Address of the strategy to add
     * @dev Only callable by accounts with OWNER_ROLE
     * @dev Strategy must not already be added
     */
    function addStrategy(address _strategy) external onlyRole(OWNER_ROLE) {
        StrategyData storage _stratData = strategyData[_strategy];
        if (_stratData.asset != address(0)) revert AlreadyAdded();

        for (uint256 i = 0; i < split.recipients.length; i++) {
            userData[split.recipients[i]][_strategy].splitPerShare = split.allocations[i];
        }

        _stratData.totalShares = split.totalAllocations;
        strategies.push(_strategy);

        emit StrategyAdded(_strategy);
    }

    /**
     * @notice Removes a strategy from the router
     * @param _strategy Address of the strategy to remove
     * @dev Only callable by accounts with OWNER_ROLE
     * @dev Strategy must exist in the router
     */
    function removeStrategy(address _strategy) external onlyRole(OWNER_ROLE) {
        StrategyData storage _stratData = strategyData[_strategy];
        if (_stratData.asset == address(0)) revert StrategyNotDefined();

        for (uint256 i = 0; i < strategies.length; i++) {
            if (strategies[i] == _strategy) {
                strategies[i] = strategies[strategies.length - 1];
                strategies.pop();
                break;
            }
        }

        for (uint256 i = 0; i < split.recipients.length; i++) {
            UserData storage _userData = userData[split.recipients[i]][_strategy];
            uint256 claimableAssets = _claimableAssets(_userData, _strategy);
            _userData.assets += claimableAssets;
            /// TODO check for precision loss
            _userData.userAssetPerShare = 0;
            _userData.splitPerShare = 0;
        }

        _stratData.asset = address(0);
        _stratData.assetPerShare = 0;
        _stratData.totalAssets = 0;
        _stratData.totalShares = 0;

        emit StrategyRemoved(_strategy);
    }

    /**
     * @notice Updates the metapool address
     * @param _metapool New metapool address
     * @dev Only callable by accounts with OWNER_ROLE
     */
    function setMetapool(address _metapool) external onlyRole(OWNER_ROLE) {
        _setMetapool(_metapool);
    }

    /**
     * @notice Updates the opex vault address
     * @param _opexVault New opex vault address
     * @dev Only callable by accounts with OWNER_ROLE
     */
    function setOpexVault(address _opexVault) external onlyRole(OWNER_ROLE) {
        _setOpexVault(_opexVault);
    }

    /**
     * @notice Updates the split delay
     * @param _splitDelay New split delay in seconds
     * @dev Only callable by accounts with OWNER_ROLE
     */
    function setSplitDelay(uint256 _splitDelay) external onlyRole(OWNER_ROLE) {
        _setSplitDelay(_splitDelay);
    }

    /**
     * @notice Updates the split checker contract address
     * @param _splitChecker New split checker contract address
     * @dev Only callable by accounts with OWNER_ROLE
     */
    function setSplitChecker(address _splitChecker) external onlyRole(GOVERNANCE_ROLE) {
        _setSplitChecker(_splitChecker);
    }

    /**
     * @dev Allows a user to set their transformer for split withdrawals.
     * @param strategy The address of the strategy to set the transformer for.
     * @param transformer The address of the transformer contract.
     * @param targetToken The address of the token to transform into.
     */
    function setTransformer(address strategy, address transformer, address targetToken) external {
        if (balanceOf(msg.sender, strategy) == 0) revert NoShares();
        userData[msg.sender][strategy].transformer = Transformer(ITransformer(transformer), targetToken);

        emit UserTransformerSet(msg.sender, transformer, targetToken);
    }

    /**
     * @notice Updates the cool down period
     * @param _coolDownPeriod New cool down period in seconds
     * @dev Only callable by accounts with OWNER_ROLE
     */
    function setCoolDownPeriod(uint256 _coolDownPeriod) external onlyRole(GOVERNANCE_ROLE) {
        _setCoolDownPeriod(_coolDownPeriod);
    }

    /**
     * @notice Returns the balance of a user for a given strategy
     * @param _user The address of the user
     * @param _strategy The address of the strategy
     * @return The balance of the user for the strategy
     */
    function balanceOf(address _user, address _strategy) public view returns (uint256) {
        UserData memory _userData = userData[_user][_strategy];

        return _userData.assets + _claimableAssets(_userData, _strategy);
    }

    /**
     * @dev Distributes new splits to all shareholders.
     * @param amount The amount of tokens to distribute.
     */
    function fundFromSource(address strategy, uint256 amount) external onlyRole(SPLIT_DISTRIBUTOR_ROLE) nonReentrant {
        StrategyData storage data = strategyData[strategy];
        if(data.asset == address(0)) revert ZeroAddress();

        ITokenizedStrategy(strategy).withdraw(amount, address(this), address(this), 0);

        data.assetPerShare += (amount * SPLIT_PRECISION) / data.totalShares;
        data.totalAssets += amount;
    }

    /**
     * @notice Sets the split for the router
     * @param _split The split to set
     * @dev Only callable by accounts with OWNER_ROLE
     */
    function setSplit(Split memory _split) external onlyRole(OWNER_ROLE) {
        if(block.timestamp - lastSetSplitTime < COOL_DOWN_PERIOD) revert CooldownPeriodNotPassed();
        splitChecker.checkSplit(_split, opexVault, metapool);

        for (uint256 i = 0; i < strategies.length; i++) {
            StrategyData storage data = strategyData[strategies[i]];

            /// @dev updates old splitters
            for (uint256 j = 0; j < split.recipients.length; j++) {
                UserData storage _userData = userData[split.recipients[j]][strategies[i]];
                uint256 claimableAssets = _claimableAssets(_userData, strategies[i]);
                _userData.assets += claimableAssets;
                /// TODO check for precision loss
                _userData.userAssetPerShare = 0;
                _userData.splitPerShare = 0;
            }

            /// @dev assign to new splitters
            for (uint256 j = 0; j < _split.recipients.length; j++) {
                userData[_split.recipients[j]][strategies[i]].splitPerShare = _split.allocations[j];
            }

            data.assetPerShare = 0;
            data.totalAssets = 0;
            /// TODO check for precision loss
            data.totalShares = _split.totalAllocations;
        }

        split = _split;
        lastSetSplitTime = block.timestamp;
    }

    /**
     * @dev Allows a user to claim their available split, optionally transforming it.
     * @param _strategy The address of the strategy to claim from
     * @param _amount The amount of split to claim
     */
    function claimSplit(address _strategy, uint256 _amount) external nonReentrant {
        if (_amount == 0 || balanceOf(msg.sender, _strategy) < _amount) revert InvalidAmount();
        _updateUserSplit(msg.sender, _strategy, _amount);

        _transferSplit(msg.sender, _strategy, _amount);

        emit SplitClaimed(msg.sender, _strategy, _amount);
    }

    receive() external payable {}

    /*//////////////////////////////////////////////////////////////
                            INTERNAL FUNCTIONS
    //////////////////////////////////////////////////////////////*/

    /**
     * @notice Internal function to update a user's split
     * @param _user The address of the user
     * @param _strategy The address of the strategy
     * @param _amount The amount of split to update
     */
    function _updateUserSplit(address _user, address _strategy, uint256 _amount) internal {
        UserData storage _userData = userData[msg.sender][_strategy];
        _userData.assets = balanceOf(_user, _strategy) - _amount;
        _userData.userAssetPerShare = strategyData[_strategy].assetPerShare;
    }

    /**
     * @notice Internal function to calculate the claimable assets for a user from a split
     * @param _userData The user data
     * @param _strategy The strategy address
     * @return The claimable assets
     */
    function _claimableAssets(UserData memory _userData, address _strategy) internal view returns (uint256) {
        StrategyData memory _stratData = strategyData[_strategy];
        return _userData.splitPerShare * _stratData.totalShares
            * (_stratData.assetPerShare - _userData.userAssetPerShare) / SPLIT_PRECISION;
    }

    /**
     * @notice Internal function to set the cool down period
     * @param _coolDownPeriod New cool down period in seconds
     */
    function _setCoolDownPeriod(uint256 _coolDownPeriod) internal {
        emit CoolDownPeriodUpdated(COOL_DOWN_PERIOD, _coolDownPeriod);
        COOL_DOWN_PERIOD = _coolDownPeriod;
    }

    /**
     * @notice Internal function to set the split checker contract
     * @param _splitChecker New split checker contract address
     * @dev Validates the new address is not zero
     */
<<<<<<< HEAD
    function _transferSplit(address user, uint256 amount) internal {
        UserTransformer memory userTransformer = userTransformers[user];
        if (address(userTransformer.transformer) != address(0)) {
            asset.approve(address(userTransformer.transformer), amount);
            uint256 transformedAmount = userTransformer.transformer.transform(
                address(asset),
                userTransformer.targetToken,
                amount
            );
            IERC20(userTransformer.targetToken).safeTransfer(user, transformedAmount);
            emit SplitClaimed(user, transformedAmount, userTransformer.targetToken);
        } else {
            asset.safeTransfer(user, amount);
            emit SplitClaimed(user, amount, address(asset));
        }
=======
    function _setSplitChecker(address _splitChecker) internal {
        if (_splitChecker == address(0)) revert ZeroAddress();
        emit SplitCheckerUpdated(address(splitChecker), _splitChecker);
        splitChecker = ISplitChecker(_splitChecker);
>>>>>>> 9f3488e8
    }

    /**
     * @notice Internal function to set the metapool address
     * @param _metapool New metapool address
     * @dev Validates the new address is not zero
     */
    function _setMetapool(address _metapool) internal {
        if (_metapool == address(0)) revert ZeroAddress();
        emit MetapoolUpdated(metapool, _metapool);

        metapool = _metapool;
    }

    /**
     * @notice Internal function to set the split delay
     * @param _splitDelay New split delay in seconds
     */
    function _setSplitDelay(uint256 _splitDelay) internal {
        emit SplitDelayUpdated(SPLIT_DELAY, _splitDelay);
        SPLIT_DELAY = _splitDelay;
    }

    /**
     * @notice Internal function to set the opex vault address
     * @param _opexVault New opex vault address
     * @dev Validates the new address is not zero
     */
    function _setOpexVault(address _opexVault) internal {
        if (_opexVault == address(0)) revert ZeroAddress();
        emit OpexVaultUpdated(opexVault, _opexVault);

        opexVault = _opexVault;
    }

    /**
     * @notice Internal function to transfer split to a user, applying transformation if set.
     * @param _user The address of the user to receive the split.
     * @param _strategy The address of the strategy whose assets to transform
     * @param _amount The amount of split to transfer.
     */
    function _transferSplit(address _user, address _strategy, uint256 _amount) internal {
        Transformer memory userTransformer = userData[_user][_strategy].transformer;
        address _asset = strategyData[_strategy].asset;
        if (address(userTransformer.transformer) != address(0)) {
            IERC20(_asset).approve(address(userTransformer.transformer), _amount);
            uint256 _transformedAmount = _asset == NATIVE_TOKEN
                ? userTransformer.transformer.transform{value: _amount}(_asset, userTransformer.targetToken, _amount)
                : userTransformer.transformer.transform(_asset, userTransformer.targetToken, _amount);
            if (userTransformer.targetToken == NATIVE_TOKEN) {
                (bool success,) = _user.call{value: _transformedAmount}("");
                if(!success) revert TransferFailed();
            } else {
                IERC20(userTransformer.targetToken).safeTransfer(_user, _transformedAmount);
            }
        } else {
            if (_asset == NATIVE_TOKEN) {
                (bool success,) = _user.call{value: _amount}("");
                if(!success) revert TransferFailed();
            } else {
                IERC20(_asset).safeTransfer(_user, _amount);
            }
        }
    }
}<|MERGE_RESOLUTION|>--- conflicted
+++ resolved
@@ -1,19 +1,9 @@
 // SPDX-License-Identifier: AGPL-3.0
 pragma solidity ^0.8.25;
 
-<<<<<<< HEAD
-import { Math } from "@openzeppelin/contracts/utils/math/Math.sol";
-import { IERC20 } from "@openzeppelin/contracts/token/ERC20/ERC20.sol";
-import { SafeERC20 } from "@openzeppelin/contracts/token/ERC20/utils/SafeERC20.sol";
-import { ReentrancyGuard } from "@openzeppelin/contracts/utils/ReentrancyGuard.sol";
-import { AccessControl } from "@openzeppelin/contracts/access/AccessControl.sol";
-import { IFactory } from "src/interfaces/IFactory.sol";
-import { IBaseStrategy } from "src/interfaces/IBaseStrategy.sol";
-=======
 import {SafeERC20} from "@openzeppelin/contracts/token/ERC20/utils/SafeERC20.sol";
 import {ReentrancyGuardUpgradeable} from "openzeppelin-upgradeable/utils/ReentrancyGuardUpgradeable.sol";
 import {AccessControlUpgradeable} from "openzeppelin-upgradeable/access/AccessControlUpgradeable.sol";
->>>>>>> 9f3488e8
 
 import {IERC20} from "@openzeppelin/contracts/token/ERC20/ERC20.sol";
 import {ITokenizedStrategy} from "src/interfaces/ITokenizedStrategy.sol";
@@ -387,28 +377,10 @@
      * @param _splitChecker New split checker contract address
      * @dev Validates the new address is not zero
      */
-<<<<<<< HEAD
-    function _transferSplit(address user, uint256 amount) internal {
-        UserTransformer memory userTransformer = userTransformers[user];
-        if (address(userTransformer.transformer) != address(0)) {
-            asset.approve(address(userTransformer.transformer), amount);
-            uint256 transformedAmount = userTransformer.transformer.transform(
-                address(asset),
-                userTransformer.targetToken,
-                amount
-            );
-            IERC20(userTransformer.targetToken).safeTransfer(user, transformedAmount);
-            emit SplitClaimed(user, transformedAmount, userTransformer.targetToken);
-        } else {
-            asset.safeTransfer(user, amount);
-            emit SplitClaimed(user, amount, address(asset));
-        }
-=======
     function _setSplitChecker(address _splitChecker) internal {
         if (_splitChecker == address(0)) revert ZeroAddress();
         emit SplitCheckerUpdated(address(splitChecker), _splitChecker);
         splitChecker = ISplitChecker(_splitChecker);
->>>>>>> 9f3488e8
     }
 
     /**
