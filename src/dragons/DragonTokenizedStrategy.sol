// SPDX-License-Identifier: AGPL-3.0
pragma solidity 0.8.25;

import {TokenizedStrategy, IBaseStrategy, Math, ERC20} from "./TokenizedStrategy.sol";
import {
    VaultSharesNotTransferable,
    MaxUnlockIsAlwaysZero,
    CantWithdrawLockedShares,
    ZeroLockupDuration,
    InsufficientLockupDuration,
    SharesStillLocked,
<<<<<<< HEAD
    InvalidLockupDuration,
    InvalidRageQuitCooldownPeriod,
    Unauthorized
=======
    StrategyInShutdown,
    RageQuitInProgress
>>>>>>> acf616fc
} from "src/errors.sol";

contract DragonTokenizedStrategy is TokenizedStrategy {
    event NewLockupSet(address indexed user, uint256 indexed unlockTime, uint256 indexed lockedShares);
    event RageQuitInitiated(address indexed user, uint256 indexed unlockTime);

    modifier onlyRegenGovernance() {
        if (msg.sender != _strategyStorage().REGEN_GOVERNANCE) revert Unauthorized();
        _;
    }

    function initialize(
        address _asset,
        string memory _name,
        address _owner,
        address _management,
        address _keeper,
        address _dragonRouter,
        address _regenGovernance
    ) external {
        __TokenizedStrategy_init(_asset, _name, _owner, _management, _keeper, _dragonRouter, _regenGovernance);
        
    }

    function setLockupDuration(uint256 _lockupDuration) external onlyRegenGovernance {
        if (_lockupDuration < _strategyStorage().RANGE_MINIMUM_LOCKUP_DURATION || _lockupDuration > _strategyStorage().RANGE_MAXIMUM_LOCKUP_DURATION) {
            revert InvalidLockupDuration();
        }
        _strategyStorage().MINIMUM_LOCKUP_DURATION = _lockupDuration;
    }

    function setRageQuitCooldownPeriod(uint256 _rageQuitCooldownPeriod) external onlyRegenGovernance {
        if (
            _rageQuitCooldownPeriod < _strategyStorage().RANGE_MINIMUM_RAGE_QUIT_COOLDOWN_PERIOD
                || _rageQuitCooldownPeriod > _strategyStorage().RANGE_MAXIMUM_RAGE_QUIT_COOLDOWN_PERIOD
        ) revert InvalidRageQuitCooldownPeriod();
        _strategyStorage().RAGE_QUIT_COOLDOWN_PERIOD = _rageQuitCooldownPeriod;
    }

    function minimumLockupDuration() external view returns (uint256) {
        return _strategyStorage().MINIMUM_LOCKUP_DURATION;
    }

    function rageQuitCooldownPeriod() external view returns (uint256) {
        return _strategyStorage().RAGE_QUIT_COOLDOWN_PERIOD;
    }

    function regenGovernance() external view returns (address) {
        return _strategyStorage().REGEN_GOVERNANCE;
    }

    /**
     * @dev Internal function to set or extend a user's lockup.
     * @param user The user's address.
     * @param lockupDuration The amount of time to set or extend a user's lockup.
     * @param totalSharesLocked The amount of shares to lock.
     */
    function _setOrExtendLockup(StrategyData storage S, address user, uint256 lockupDuration, uint256 totalSharesLocked)
        internal
        returns (uint256)
    {
        LockupInfo storage lockup = S.voluntaryLockups[user];
        uint256 currentTime = block.timestamp;

        // NOTE: if there is no lockup, and the lockup duration not 0 then set a new lockup
        if (lockup.unlockTime <= currentTime) {
            if (lockupDuration == 0) return 0;
            lockup.lockupTime = currentTime;
            lockup.unlockTime = currentTime + lockupDuration;
            // NOTE: enforce minimum lockup duration for new lockups
            if (lockupDuration <= _strategyStorage().MINIMUM_LOCKUP_DURATION) revert InsufficientLockupDuration();

            lockup.lockedShares = totalSharesLocked;
        } else {
            // NOTE: update the locked shares
            lockup.lockedShares = totalSharesLocked;
            // NOTE: if there is a lock up and the lockUpDuration is greater than 0 then extend the lockup ensuring it's more than minimum lockup duration
            if (lockupDuration > 0) {
                // Extend existing lockup
                uint256 newUnlockTime = lockup.unlockTime + lockupDuration;
                // Ensure the new unlock time is at least 3 months in the future
                if (newUnlockTime < currentTime + _strategyStorage().MINIMUM_LOCKUP_DURATION) revert InsufficientLockupDuration();

                lockup.unlockTime = newUnlockTime;
            }
        }

        emit NewLockupSet(user, lockup.unlockTime, lockup.lockedShares);
        return lockup.lockedShares;
    }

    /**
     * @dev Returns the amount of unlocked shares for a user.
     * @param user The user's address.
     * @return The amount of unlocked shares.
     */
    function _userUnlockedShares(StrategyData storage S, address user) internal view returns (uint256) {
        LockupInfo memory lockup = _strategyStorage().voluntaryLockups[user];
        uint256 balance = _balanceOf(S, user);

        if (block.timestamp >= lockup.unlockTime) {
            return balance;
        } else if (lockup.isRageQuit) {
            // Calculate unlocked portion based on time elapsed
            uint256 timeElapsed = block.timestamp - lockup.lockupTime;
            uint256 unlockedPortion = (timeElapsed * lockup.lockedShares) / (lockup.unlockTime - lockup.lockupTime);
            return Math.min(unlockedPortion, balance);
        } else {
            return balance - lockup.lockedShares;
        }
    }

    /**
     * @dev Returns the amount of unlocked shares for a user.
     * @param user The user's address.
     * @return The amount of unlocked shares.
     */
    function unlockedShares(address user) public view returns (uint256) {
        StrategyData storage S = _strategyStorage();
        return _userUnlockedShares(S, user);
    }

    /**
     * @dev Returns the unlock time for a user's locked shares.
     * @param user The user's address.
     * @return The unlock timestamp.
     */
    function getUnlockTime(address user) public view returns (uint256) {
        return _strategyStorage().voluntaryLockups[user].unlockTime;
    }

    /**
     * @notice Returns the remaining cooldown time in seconds for a user's lock
     * @param user The address to check
     * @return remainingTime The time remaining in seconds until unlock (0 if already unlocked)
     */
    function getRemainingCooldown(address user) public view returns (uint256 remainingTime) {
        uint256 unlockTime = _strategyStorage().voluntaryLockups[user].unlockTime;
        if (unlockTime <= block.timestamp) {
            return 0;
        }
        return unlockTime - block.timestamp;
    }

    /**
     * @notice Returns detailed information about a user's lockup status
     * @param user The address to check
     * @return unlockTime The timestamp when shares unlock
     * @return lockedShares The amount of shares that are locked
     * @return isRageQuit Whether the user is in rage quit mode
     * @return totalShares Total shares owned by user
     * @return withdrawableShares Amount of shares that can be withdrawn now
     */
    function getUserLockupInfo(address user)
        external
        view
        returns (
            uint256 unlockTime,
            uint256 lockedShares,
            bool isRageQuit,
            uint256 totalShares,
            uint256 withdrawableShares
        )
    {
        StrategyData storage S = _strategyStorage();
        LockupInfo memory lockup = S.voluntaryLockups[user];

        return (
            lockup.unlockTime, lockup.lockedShares, lockup.isRageQuit, _balanceOf(S, user), _userUnlockedShares(S, user)
        );
    }

    /**
     * @notice Initiates a rage quit, allowing gradual withdrawal over 3 months
     * @dev Sets a 3-month lockup and enables proportional withdrawals
     */
    function initiateRageQuit() external {
        StrategyData storage S = _strategyStorage();
        LockupInfo storage lockup = S.voluntaryLockups[msg.sender];

        // Can't rage quit if no shares or already in rage quit
        require(_balanceOf(S, msg.sender) > 0, "No shares to rage quit");
        require(block.timestamp < lockup.unlockTime, "Shares already unlocked");
        if (lockup.isRageQuit) revert RageQuitInProgress();

        // Set 3-month lockup
        lockup.lockupTime = block.timestamp;
        lockup.unlockTime = block.timestamp + _strategyStorage().RAGE_QUIT_COOLDOWN_PERIOD;
        lockup.lockedShares = _balanceOf(S, msg.sender);
        lockup.isRageQuit = true;

        emit RageQuitInitiated(msg.sender, lockup.unlockTime);
    }

    /// @dev Internal implementation of {maxWithdraw}.
    function _maxWithdraw(StrategyData storage S, address _owner)
        internal
        view
        override
        returns (uint256 maxWithdraw_)
    {
        // Get the max the owner could withdraw currently.

        maxWithdraw_ = IBaseStrategy(address(this)).availableWithdrawLimit(_owner);
        maxWithdraw_ = Math.min(_convertToAssets(S, _userUnlockedShares(S, _owner), Math.Rounding.Floor), maxWithdraw_);
    }

    /**
     * @dev Override of _withdraw to enforce lockup period.
     */
    function _withdraw(
        StrategyData storage S,
        address receiver,
        address _owner,
        uint256 assets,
        uint256 shares,
        uint256 maxLoss
    ) internal override returns (uint256) {
        return super._withdraw(S, receiver, _owner, assets, shares, maxLoss);
    }

    /// @dev Internal implementation of {maxRedeem}.
    function _maxRedeem(StrategyData storage S, address _owner) internal view override returns (uint256 maxRedeem_) {
        // Get the max the owner could withdraw currently.
        maxRedeem_ = IBaseStrategy(address(this)).availableWithdrawLimit(_owner);
        maxRedeem_ = Math.min(
            // Can't redeem more than the balance.
            _convertToShares(S, maxRedeem_, Math.Rounding.Floor),
            _userUnlockedShares(S, _owner)
        );
    }

    /**
     * @notice Total number of underlying assets that can be
     * withdrawn from the strategy by `owner`, where `owner`
     * corresponds to the msg.sender of a {redeem} call.
     *
     * @param _owner The owner of the shares.
     * @return _maxWithdraw Max amount of `asset` that can be withdrawn.
     */
    function maxWithdraw(address _owner) external view override returns (uint256) {
        return _maxWithdraw(_strategyStorage(), _owner);
    }

    /**
     * @notice Variable `maxLoss` is ignored.
     * @dev Accepts a `maxLoss` variable in order to match the multi
     * strategy vaults ABI.
     */
    function maxWithdraw(address _owner, uint256 /*maxLoss*/ ) external view override returns (uint256) {
        return _maxWithdraw(_strategyStorage(), _owner);
    }

    /**
     * @notice Withdraws `assets` from `owners` shares and sends
     * the underlying tokens to `receiver`.
     * @dev This includes an added parameter to allow for losses.
     * @param assets The amount of underlying to withdraw.
     * @param receiver The address to receive `assets`.
     * @param _owner The address whose shares are burnt.
     * @param maxLoss The amount of acceptable loss in Basis points.
     * @return shares The actual amount of shares burnt.
     */
    function withdraw(uint256 assets, address receiver, address _owner, uint256 maxLoss)
        public
        override
        nonReentrant
        returns (uint256 shares)
    {
        // Get the storage slot for all following calls.
        StrategyData storage S = _strategyStorage();
        LockupInfo storage lockup = S.voluntaryLockups[_owner];
        require(assets <= _maxWithdraw(S, _owner), "ERC4626: withdraw more than max");
        if (block.timestamp < lockup.unlockTime && !lockup.isRageQuit) revert SharesStillLocked();

        // Check for rounding error or 0 value.
        require((shares = _convertToShares(S, assets, Math.Rounding.Ceil)) != 0, "ZERO_SHARES");
        if (lockup.isRageQuit) {
            lockup.lockedShares -= shares;
            lockup.lockupTime = block.timestamp;
        }
        // Withdraw and track the actual amount withdrawn for loss check.
        _withdraw(S, receiver, _owner, assets, shares, maxLoss);
    }

    /**
     * @notice Total number of strategy shares that can be
     * redeemed from the strategy by `owner`, where `owner`
     * corresponds to the msg.sender of a {redeem} call.
     *
     * @param _owner The owner of the shares.
     * @return _maxRedeem Max amount of shares that can be redeemed.
     */
    function maxRedeem(address _owner) external view override returns (uint256) {
        return _maxRedeem(_strategyStorage(), _owner);
    }

    /**
     * @notice Variable `maxLoss` is ignored.
     * @dev Accepts a `maxLoss` variable in order to match the multi
     * strategy vaults ABI.
     */
    function maxRedeem(address _owner, uint256 /*maxLoss*/ ) external view override returns (uint256) {
        return _maxRedeem(_strategyStorage(), _owner);
    }

    /**
     * @notice Redeems exactly `shares` from `owner` and
     * sends `assets` of underlying tokens to `receiver`.
     * @dev This includes an added parameter to allow for losses.
     * @param shares The amount of shares burnt.
     * @param receiver The address to receive `assets`.
     * @param _owner The address whose shares are burnt.
     * @param maxLoss The amount of acceptable loss in Basis points.
     * @return . The actual amount of underlying withdrawn.
     */
    function redeem(uint256 shares, address receiver, address _owner, uint256 maxLoss)
        public
        override
        nonReentrant
        returns (uint256)
    {
        // Get the storage slot for all following calls.
        StrategyData storage S = _strategyStorage();
        LockupInfo storage lockup = S.voluntaryLockups[_owner];

        require(shares <= _maxRedeem(S, _owner), "ERC4626: redeem more than max");
        if (block.timestamp < lockup.unlockTime && !lockup.isRageQuit) revert SharesStillLocked();
        if (lockup.isRageQuit) {
            lockup.lockedShares -= shares;
            lockup.lockupTime = block.timestamp;
        }

        uint256 assets;
        // Check for rounding error or 0 value.
        require((assets = _convertToAssets(S, shares, Math.Rounding.Floor)) != 0, "ZERO_ASSETS");

        // We need to return the actual amount withdrawn in case of a loss.
        return _withdraw(S, receiver, _owner, assets, shares, maxLoss);
    }

    /**
     * @notice Mints `shares` of strategy shares to `receiver` by
     * depositing exactly `assets` of underlying tokens.
     * @dev Please note that deposits are forbidden if rage quit was triggered.
     * @param assets The amount of underlying to deposit in.
     * @param receiver The address to receive the `shares`.
     * @return shares The actual amount of shares issued.
     */
    function deposit(uint256 assets, address receiver)
        external
        payable
        override
        nonReentrant
        onlyOwner
        returns (uint256 shares)
    {
        // Get the storage slot for all following calls.
        StrategyData storage S = _strategyStorage();
        if (S.voluntaryLockups[msg.sender].isRageQuit) revert RageQuitInProgress();

        // Deposit full balance if using max uint.
        if (assets == type(uint256).max) {
            assets = S.asset.balanceOf(msg.sender);
        }

        // Check for shutdown first to enable better error msg.
        if (S.shutdown) revert StrategyInShutdown();
        // Checking max deposit will also check if shutdown.
        require(assets <= _maxDeposit(S, receiver), "ERC4626: deposit more than max");
        // Check for rounding error.
        require((shares = _convertToShares(S, assets, Math.Rounding.Floor)) != 0, "ZERO_SHARES");

        _deposit(S, receiver, assets, shares);
        _setOrExtendLockup(S, receiver, 0, _balanceOf(S, receiver));
    }

    /**
     * @notice Mints exactly `shares` of strategy shares to
     * `receiver` by depositing `assets` of underlying tokens.
     * @param shares The amount of strategy shares mint.
     * @param receiver The address to receive the `shares`.
     * @return assets The actual amount of asset deposited.
     */
    function mint(uint256 shares, address receiver)
        external
        payable
        override
        nonReentrant
        onlyOwner
        returns (uint256 assets)
    {
        // Get the storage slot for all following calls.
        StrategyData storage S = _strategyStorage();

        // Check for shutdown first to enable better error msg.
        if (S.shutdown) revert StrategyInShutdown();
        // Checking max mint will also check if shutdown.
        require(shares <= _maxMint(S, receiver), "ERC4626: mint more than max");
        // Check for rounding error.
        require((assets = _convertToAssets(S, shares, Math.Rounding.Ceil)) != 0, "ZERO_ASSETS");

        _deposit(S, receiver, assets, shares);
        _setOrExtendLockup(S, receiver, 0, _balanceOf(S, receiver));
    }

    /**
     * @dev Mints `shares` of strategy shares to `receiver` by depositing exactly `assets` of underlying tokens with a lock up
     * @dev Please note that deposits are forbidden if rage quit was triggered.
     * @param assets The amount of assets to deposit.
     * @param receiver The receiver of the shares.
     * @param lockupDuration The duration of the lockup in seconds.
     * @return shares The amount of shares minted.
     */
    function depositWithLockup(uint256 assets, address receiver, uint256 lockupDuration)
        public
        onlyOwner
        returns (uint256 shares)
    {
        require(lockupDuration > 0, "Lockup duration must be greater than 0");
        // Get the storage slot for all following calls.
        StrategyData storage S = _strategyStorage();
        if (S.voluntaryLockups[msg.sender].isRageQuit) revert RageQuitInProgress();

        // Deposit full balance if using max uint.
        if (assets == type(uint256).max) {
            assets = S.asset.balanceOf(msg.sender);
        }

        // Check for shutdown first to enable better error msg.
        if (S.shutdown) revert StrategyInShutdown();
        // Checking max deposit will also check if shutdown.
        require(assets <= _maxDeposit(S, receiver), "ERC4626: deposit more than max");
        // Check for rounding error.
        require((shares = _convertToShares(S, assets, Math.Rounding.Floor)) != 0, "ZERO_SHARES");

        _deposit(S, receiver, assets, shares);

        _setOrExtendLockup(S, receiver, lockupDuration, _balanceOf(S, receiver));

        return shares;
    }

    /**
     * @dev Mints exactly `shares` of strategy shares to `receiver` by depositing `assets` of underlying tokens.with a lockup period.
     * @param shares The amount of strategy shares mint.
     * @param receiver The address to receive the `shares`.
     * @param lockupDuration The duration of the lockup in seconds.
     * @return assets The actual amount of asset deposited.
     */
    function mintWithLockup(uint256 shares, address receiver, uint256 lockupDuration)
        public
        onlyOwner
        returns (uint256 assets)
    {
        require(lockupDuration > 0, "Lockup duration must be greater than 0");
        // Get the storage slot for all following calls.
        StrategyData storage S = _strategyStorage();

        if (S.voluntaryLockups[msg.sender].isRageQuit) revert RageQuitInProgress();

        // Check for shutdown first to enable better error msg.
        if (S.shutdown) revert StrategyInShutdown();
        // Checking max mint will also check if shutdown.
        require(shares <= _maxMint(S, receiver), "ERC4626: mint more than max");
        // Check for rounding error.
        require((assets = _convertToAssets(S, shares, Math.Rounding.Ceil)) != 0, "ZERO_ASSETS");

        _deposit(S, receiver, assets, shares);

        _setOrExtendLockup(S, receiver, lockupDuration, _balanceOf(S, receiver));

        return assets;
    }

    /**
     * @notice Function for keepers to call to harvest and record all
     * profits accrued.
     *
     * @dev This will account for any gains/losses since the last report
     * and charge fees accordingly.
     *
     * Any profit over the fees charged will be immediately distributed to the dragon router     *
     * In case of a loss it will first attempt to offset the loss
     * with any remaining dragon router shares
     * order to protect dragon principal first and foremost.
     *
     * @return profit The notional amount of gain if any since the last
     * report in terms of `asset`.
     * @return loss The notional amount of loss if any since the last
     * report in terms of `asset`.
     */
    // solhint-disable-next-line code-complexity
    function report() external override nonReentrant onlyKeepers returns (uint256 profit, uint256 loss) {
        // Cache storage pointer since its used repeatedly.
        StrategyData storage S = _strategyStorage();

        // Tell the strategy to report the real total assets it has.
        // It should do all reward selling and redepositing now and
        // account for deployed and loose `asset` so we can accurately
        // account for all funds including those potentially airdropped
        // and then have any profits immediately locked.
        uint256 newTotalAssets = IBaseStrategy(address(this)).harvestAndReport();

        uint256 oldTotalAssets = _totalAssets(S);

        address _dragonRouter = S.dragonRouter;
        // Calculate profit/loss.
        // TODO: Dragon vault loss protection / insurance internal function functions as a security buffer for the dragon principal
        if (newTotalAssets > oldTotalAssets) {
            // We have a profit.
            unchecked {
                profit = newTotalAssets - oldTotalAssets;
            }

            _mint(S, _dragonRouter, _convertToShares(S, profit, Math.Rounding.Floor));
        } else {
            // Expect we have a loss.
            unchecked {
                loss = oldTotalAssets - newTotalAssets;
            }

            uint256 sharesToBurn;
            // Check in case `else` was due to being equal.
            if (loss != 0) {
                // We will try and burn the dragon router shares first before touching the dragon's shares.
                sharesToBurn = Math.min(
                    // Cannot burn more than we have.
                    S.balances[_dragonRouter],
                    // Try and burn both the shares already unlocked and the amount for the loss.
                    _convertToShares(S, loss, Math.Rounding.Floor)
                );
            }

            // Check if there is anything to burn.
            if (sharesToBurn != 0) {
                _burn(S, _dragonRouter, sharesToBurn);
            }
        }
        // Update the new total assets value.
        S.totalAssets = newTotalAssets;
        S.lastReport = uint96(block.timestamp);

        // Emit event with info
        emit Reported(
            profit,
            loss,
            0, // Protocol fees
            0 // Performance Fees
        );
    }

    /**
     * @notice Transfer '_amount` of shares from `msg.sender` to `to`.
     * @dev Dragon vault shares are not transferable
     * Requirements:
     *
     * - `to` cannot be the zero address.
     * - `to` cannot be the address of the strategy.
     * - the caller must have a balance of at least `_amount`.
     *
     * @return . a boolean value indicating whether the operation succeeded.
     */
    function transfer(address, /*to*/ uint256 /*amount*/ ) external pure override returns (bool) {
        revert VaultSharesNotTransferable();
    }

    /**
     * @notice `amount` tokens from `from` to `to` using the
     * allowance mechanism. `amount` is then deducted from the caller's
     * allowance.
     *
     * @dev
     * Emits an {Approval} event indicating the updated allowance. This is not
     * required by the EIP.
     *
     * NOTE: Does not update the allowance if the current allowance
     * is the maximum `uint256`.
     *
     * Requirements:
     *
     * - `from` and `to` cannot be the zero address.
     * - `to` cannot be the address of the strategy.
     * - `from` must have a balance of at least `amount`.
     * - the caller must have allowance for ``from``'s tokens of at least
     * `amount`.
     *
     * Emits a {Transfer} event.
     *
     * @return . a boolean value indicating whether the operation succeeded.
     */
    function transferFrom(address, /*from*/ address, /*to*/ uint256 /*amount*/ )
        external
        pure
        override
        returns (bool)
    {
        revert VaultSharesNotTransferable();
    }
}<|MERGE_RESOLUTION|>--- conflicted
+++ resolved
@@ -9,14 +9,11 @@
     ZeroLockupDuration,
     InsufficientLockupDuration,
     SharesStillLocked,
-<<<<<<< HEAD
     InvalidLockupDuration,
     InvalidRageQuitCooldownPeriod,
-    Unauthorized
-=======
+    Unauthorized,
     StrategyInShutdown,
     RageQuitInProgress
->>>>>>> acf616fc
 } from "src/errors.sol";
 
 contract DragonTokenizedStrategy is TokenizedStrategy {
