--- conflicted
+++ resolved
@@ -36,13 +36,7 @@
     }
 
     /// @notice Only keeper or management can propose
-<<<<<<< HEAD
     function _beforeProposeHook(address proposer) internal view virtual override returns (bool) {
-        if (proposer == address(0)) revert ZeroAddressCannotPropose();
-
-=======
-    function _beforeProposeHook(address proposer) internal view override returns (bool) {
->>>>>>> 856e7200
         // Get keeper and management addresses from TokenizedAllocationMechanism
         address keeper = _tokenizedAllocation().keeper();
         address management = _tokenizedAllocation().management();
@@ -158,11 +152,7 @@
 
     /// @dev Get available withdraw limit for share owner with global timelock and grace period enforcement
     /// @return availableLimit Amount of assets that can be withdrawn (0 if timelock active or expired)
-<<<<<<< HEAD
-    function _availableWithdrawLimit(address shareOwner) internal view virtual override returns (uint256) {
-=======
-    function _availableWithdrawLimit(address /* shareOwner */) internal view override returns (uint256) {
->>>>>>> 856e7200
+    function _availableWithdrawLimit(address /* shareOwner */) internal view virtual override returns (uint256) {
         // Get the global redemption start time
         uint256 globalRedemptionStart = _getGlobalRedemptionStart();
 
