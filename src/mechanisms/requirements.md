# Product Requirements Document: Allocation Mechanism System

This implementation serves as a comprehensive reference for applying the Yearn V3 tokenized strategy pattern to other allocation mechanisms.

## Product Vision & Motivation

**Vision:** Create a modular, secure, and transparent allocation mechanism that enables communities to democratically distribute resources through customizable voting strategies while maintaining strong governance safeguards using the Yearn V3 tokenized strategy pattern.

**Core Motivation:**
- **Democratic Resource Allocation**: Enable communities to fairly distribute funds/resources through transparent voting processes
- **Modular Architecture**: Provide a flexible framework that supports multiple voting strategies through a hook-based system implemented via Yearn V3 pattern
- **Code Reuse & Efficiency**: Leverage shared implementation contracts to reduce deployment costs and improve maintainability
- **Security & Governance**: Implement timelock mechanisms and validation hooks to prevent attacks and ensure proper governance
- **User Experience**: Simplify the complex process of on-chain voting while maintaining transparency and auditability

## Technical Architecture Overview

The allocation mechanism system follows the **Yearn V3 Tokenized Strategy Pattern** with four main components:

1. **TokenizedAllocationMechanism.sol** - Shared implementation containing all standard logic (voting, proposals, ERC4626 vault functionality, storage management)
2. **BaseAllocationMechanism.sol** - Lightweight proxy contract with fallback delegation and hook definitions
3. **ProperQF.sol** - Abstract contract providing incremental quadratic funding algorithm with alpha-weighted distribution (used by quadratic voting strategies)
4. **QuadraticVotingMechanism.sol** - Concrete implementation of quadratic funding using the ProperQF strategy

The system uses a hook-based architecture that allows implementers to customize voting behaviors while maintaining core security and flow invariants. This pattern provides significant gas savings and code reuse compared to traditional inheritance patterns.

### QuadraticVotingMechanism Implementation

QuadraticVotingMechanism.sol is a concrete implementation that demonstrates the power of the Yearn V3 pattern:

**Key Features:**
- **Quadratic Cost Voting**: To cast W votes, users pay W² voting power (prevents plutocracy)
- **Alpha-Weighted Funding**: Configurable blend of quadratic (α) and linear (1-α) funding components
- **Role-Based Proposing**: Only keeper or management can create proposals (prevents spam)
- **Single Vote Per Proposal**: Users can only vote once per proposal (prevents vote splitting attacks)
- **Decimal Normalization**: Converts all voting power to 18 decimals for consistent calculations

**Hook Implementations:**
1. **`_beforeProposeHook`**: Restricts proposal creation to keeper/management roles
2. **`_getVotingPowerHook`**: Normalizes deposit amounts to 18 decimals regardless of asset decimals
3. **`_processVoteHook`**: Implements quadratic cost (W² power for W votes) and enforces single-vote rule
4. **`_hasQuorumHook`**: Checks if total funding (quadratic + linear) meets threshold
5. **`_convertVotesToShares`**: Returns alpha-weighted funding as share amount
6. **`_availableWithdrawLimit`**: Enforces global timelock and grace period for redemptions

**Alpha Parameter:**
- Controls the balance between quadratic and linear funding: `F_j = α × (sum_sqrt)² + (1-α) × sum_contributions`
- Can be dynamically calculated via `calculateOptimalAlpha()` to ensure 1:1 shares-to-assets ratio (ignoring decimals)
- Adjustable by owner via `setAlpha()` for fine-tuning funding distribution

**Security Features:**
- Rejects ETH deposits via custom `receive()` function (prevents permanent fund loss)
- Validates all mathematical operations to prevent overflow/underflow
- Enforces strict role-based access control for sensitive operations
- Integrates ProperQF's incremental update algorithm for gas-efficient tallying

### Yearn V3 Pattern Benefits
- **Gas Efficiency**: Deploy shared implementation once, reuse for all strategies
- **Reduced Audit Surface**: Core logic audited once, strategies only need hook review  
- **Code Reuse**: All standard functionality (signup, propose, castVote) shared across strategies
- **Storage Isolation**: Each strategy maintains independent storage despite shared implementation

### Delegation Pattern Architecture

The Yearn V3 pattern implements a sophisticated delegation mechanism:

1. **Storage Location**: All storage lives in the proxy contract (e.g., QuadraticVotingMechanism) following TokenizedAllocationMechanism's layout and whatever is added by the mechanism designer
2. **Logic Execution**: Shared logic executes in TokenizedAllocationMechanism's context via delegatecall
3. **Access Pattern**: Proxy contracts access storage through helper functions that return interfaces at `address(this)`

#### How It Works:
- When a proxy calls `_tokenizedAllocation().management()`, it casts `address(this)` to the TokenizedAllocationMechanism interface
- The call to `management()` on the proxy triggers the fallback function, which delegates to TokenizedAllocationMechanism
- TokenizedAllocationMechanism's code executes in the proxy's context, reading from the proxy's storage slots
- This returns the management address stored in the proxy's storage, enabling role-based access control
- This pattern works for all roles (`owner`, `management`, `keeper`, `emergencyAdmin`) across all mechanisms

#### Role Hierarchy:
- **Owner**: Primary admin with full control (can transfer ownership, pause/unpause)
- **Management**: Can configure operational parameters and settings
- **Keeper**: Can execute routine maintenance operations
- **Emergency Admin**: Can act in emergencies alongside management

### Hook-Based Modular Approach

The contract defines 11 strategic hooks that implementers must override to create specific voting mechanisms, but in practice they will take most of them from the type of voting they want to support and only implement a handful to shape the details like participation, timeline, and rules on fund distribution:

**Key Architectural Decision - Permissionless Queuing:**
The system implements **permissionless proposal queuing**, enabling flexible governance models:
- **Community-Driven**: Anyone can queue successful proposals, removing admin bottlenecks
- **Custom Access Control**: Mechanisms can enforce restrictions via `_requestCustomDistributionHook()` if needed
- **Governance Flexibility**: Supports both permissionless and permissioned models through hook customization

#### Core Validation Hooks
- **`_beforeSignupHook(address user)`** - Controls user registration eligibility
  - **Security Assumptions**: 
    - MUST return false for address(0) to prevent zero address registration
    - MUST be view function to prevent state manipulation during validation
    - SHOULD implement consistent eligibility criteria that cannot be gamed
    - MUST NOT allow re-registration if user already has voting power
- **`_beforeProposeHook(address proposer)`** - Validates proposal creation rights
  - **Security Assumptions**:
    - MUST verify proposer has legitimate right to create proposals (e.g., voting power > 0, role-based access)
    - MUST be view function to prevent state changes during validation
    - SHOULD prevent spam by implementing appropriate restrictions
    - MUST return false for address(0) proposers
    - MAY restrict to specific roles (e.g., QuadraticVotingMechanism restricts to keeper/management only)
- **`_validateProposalHook(uint256 pid)`** - Ensures proposal ID validity
  - **Security Assumptions**:
    - MUST validate pid is within valid range (1 <= pid <= proposalCount)
    - MUST be view function for gas efficiency and security
    - MUST NOT validate canceled proposals as valid
    - SHOULD be used consistently before any proposal state access
- **`_beforeFinalizeVoteTallyHook()`** - Guards vote tally finalization
  - **Security Assumptions**:
    - CAN implement additional timing or state checks before finalization
    - MUST NOT revert unless finalization should be blocked
    - MAY update state if needed (e.g., snapshot values)
    - SHOULD return true in most implementations unless specific conditions aren't met

#### Voting Power & Processing Hooks
- **`_getVotingPowerHook(address user, uint256 deposit)`** - Calculates initial voting power
  - **Security Assumptions**:
    - MUST return deterministic voting power based on deposit amount
    - MUST be view function to ensure consistency
    - MUST NOT exceed MAX_SAFE_VALUE (type(uint128).max) to prevent overflow
    - SHOULD implement fair and transparent power calculation
    - MAY normalize decimals for consistent voting power across different assets
- **`_processVoteHook(pid, voter, choice, weight, oldPower)`** - Processes vote and updates tallies
  - **Security Assumptions**:
    - MUST return newPower <= oldPower (power conservation invariant)
    - MUST accurately update vote tallies based on weight and choice
    - MUST prevent double voting by checking hasVoted mapping
    - MUST validate weight does not exceed voter's available power
    - SHOULD implement vote cost calculation (e.g., quadratic cost in QF)
    - MUST handle all VoteType choices appropriately (Against/For/Abstain)
- **`_hasQuorumHook(uint256 pid)`** - Determines if proposal meets quorum requirements
  - **Security Assumptions**:
    - MUST implement consistent quorum calculation logic
    - MUST be view function for deterministic results
    - SHOULD base quorum on objective metrics (vote count, funding amount, etc.)
    - MUST NOT change quorum logic after voting has started
    - SHOULD return false for proposals with zero votes

#### Distribution Hooks
- **`_convertVotesToShares(uint256 pid)`** - Converts vote tallies to vault shares
  - **Security Assumptions**:
    - MUST implement fair and consistent vote-to-share conversion
    - MUST be view function for predictable outcomes
    - MUST return 0 shares for proposals that don't meet quorum
    - SHOULD consider total available assets to prevent over-allocation
    - MUST handle mathematical operations safely (no overflow/underflow)
    - MAY implement complex formulas (e.g., quadratic funding with alpha)
- **`_getRecipientAddressHook(uint256 pid)`** - Retrieves proposal recipient
  - **Security Assumptions**:
    - MUST return the correct recipient address for the proposal
    - MUST be view function to prevent manipulation
    - MUST NOT return address(0) for valid proposals
    - SHOULD revert with descriptive error for invalid proposals
    - MUST return consistent recipient throughout proposal lifecycle
- **`_requestCustomDistributionHook(address recipient, uint256 shares)`** - Handles custom share distribution
  - **Security Assumptions**:
    - MUST return true ONLY if custom distribution is fully handled
    - MUST mint/transfer exact share amount if returning true
    - MUST NOT mint shares if returning false (default minting will occur)
    - MAY implement vesting, splitting, or other distribution logic
    - MUST handle reentrancy safely if making external calls
  - **Access Control Pattern**: Since `queueProposal()` is permissionless, this hook can enforce custom access control:
    - **Example**: `require(msg.sender == owner || hasRole(QUEUER_ROLE, msg.sender), "Unauthorized queuing")`
    - **Governance Models**: Can implement community-driven queuing, role-based access, or other patterns
    - **Flexibility**: Enables different governance models without requiring core contract changes
- **`_availableWithdrawLimit(address shareOwner)`** - Controls withdrawal limits with timelock enforcement
  - **Security Assumptions**:
    - MUST enforce timelock by returning 0 before redeemableAfter timestamp
    - MUST enforce grace period by returning 0 after expiration
    - SHOULD return type(uint256).max for no limit (within valid window)
    - MUST be view function for consistent results
    - MUST coordinate with redeemableAfter mapping in storage
- **`_calculateTotalAssetsHook()`** - Calculates total assets including matching pools
  - **Security Assumptions**:
    - MUST accurately reflect total assets available for distribution
    - MUST include any external funding sources (matching pools, grants)
    - MUST be view function when called during finalization
    - SHOULD snapshot values if they might change after finalization
    - MUST NOT double-count assets or include unauthorized funds

### BaseAllocationMechanism Deep Dive

BaseAllocationMechanism.sol serves as the lightweight proxy contract in the Yearn V3 pattern. It contains minimal code while enabling full functionality through delegation:

**Core Architecture:**
- **Immutable Storage**: Only stores `tokenizedAllocationAddress` and `asset` as immutable values
- **Constructor Initialization**: Initializes TokenizedAllocationMechanism storage via delegatecall during deployment
- **Hook Definitions**: Defines 12 abstract internal hooks that concrete implementations must override
- **External Hook Wrappers**: Provides external versions of hooks with `onlySelf` modifier for security
- **Fallback Delegation**: Implements assembly-based fallback to delegate all undefined calls to TokenizedAllocationMechanism

**Security Pattern - onlySelf Modifier:**
```solidity
modifier onlySelf() {
    require(msg.sender == address(this), "!self");
    _;
}
```
This ensures hooks can only be called via delegatecall from TokenizedAllocationMechanism where `msg.sender == address(this)`. This prevents external actors from directly calling the TokenizedAllocationMechanism contract to invoke hooks, maintaining strict security boundaries.

**Hook Implementation Pattern:**
Each hook follows a three-layer pattern:
1. **Abstract Internal**: `function _hookName(...) internal virtual returns (...)`
2. **External Wrapper**: `function hookName(...) external onlySelf returns (...) { return _hookName(...); }`
3. **Interface Call**: TokenizedAllocationMechanism calls via `IBaseAllocationStrategy(address(this)).hookName(...)`

**Helper Functions for Implementers:**
- `_tokenizedAllocation()`: Returns TokenizedAllocationMechanism interface at current address
- `_getProposalCount()`: Get total number of proposals
- `_proposalExists(pid)`: Check if proposal ID is valid
- `_getProposal(pid)`: Retrieve proposal details
- `_getVoteTally(pid)`: Get current vote tallies
- `_getVotingPower(user)`: Check user's voting power
- `_getQuorumShares()`: Get quorum requirement
- `_getRedeemableAfter(shareOwner)`: Check timelock status
- `_getGracePeriod()`: Get grace period configuration

**Fallback Function:**
The fallback uses inline assembly for gas-efficient delegation:
1. Copies calldata to memory
2. Performs delegatecall to TokenizedAllocationMechanism
3. Copies return data
4. Returns data or reverts based on delegatecall result

This pattern enables complete code reuse while maintaining storage isolation and upgrade safety through immutability.

## Functional Requirements

#### FR-1: User Registration & Voting Power
- **Requirement:** Users must be able to register with optional asset deposits to gain voting power
- **Implementation:** `signup(uint256 deposit)` function in TokenizedAllocationMechanism with `_beforeSignupHook()` and `_getVotingPowerHook()` in strategy
- **Acceptance Criteria:**
  - Users can only register once during voting period
  - Registration requires hook validation to pass via `IBaseAllocationStrategy` interface
  - Voting power is calculated through customizable hook in strategy contract
  - Asset deposits are transferred securely using ERC20 transferFrom

#### FR-2: Proposal Creation & Management
- **Requirement:** Authorized users must be able to create proposals targeting specific recipients
- **Implementation:** `propose(address recipient, string description)` function in TokenizedAllocationMechanism with `_beforeProposeHook()` in strategy
- **Acceptance Criteria:**
  - Each recipient address can only be used once across all proposals
  - Proposal creation requires hook-based authorization via interface
  - Proposals receive unique incremental IDs
  - Recipients cannot be zero address
  - In QuadraticVotingMechanism: Only keeper or management roles can create proposals

#### FR-3: Democratic Voting Process
- **Requirement:** Registered users must be able to cast weighted votes (For/Against/Abstain) on proposals
- **Implementation:** `castVote(uint256 pid, VoteType choice, uint256 weight)` in TokenizedAllocationMechanism with `_processVoteHook()` in strategy
- **Acceptance Criteria:**
  - Users can only vote once per proposal
  - Vote weight cannot exceed user's current voting power
  - Votes can only be cast during active voting period
  - Vote processing reduces user's available voting power

#### FR-4: Vote Tally Finalization
- **Requirement:** System must provide mechanism to finalize vote tallies after voting period ends
- **Implementation:** `finalizeVoteTally()` function with `_beforeFinalizeVoteTallyHook()` and owner-only access control
- **Acceptance Criteria:**
  - Can only be called after voting period ends
  - Can only be called once per voting round
  - Requires hook validation before proceeding
  - Sets tallyFinalized flag to true

#### FR-5: Proposal Queuing & Share Allocation
- **Requirement:** Successful proposals must be queued and vault shares minted to recipients
- **Implementation:** `queueProposal(uint256 pid)` with `_requestDistributionHook()` and direct `_mint()` calls
- **Access Control Design:** `queueProposal` is **permissionless** to enable flexible governance models, but access control can be enforced via `_requestCustomDistributionHook()` if needed
- **Acceptance Criteria:**
  - Can only queue proposals after tally finalization
  - Proposals must meet quorum requirements via `_hasQuorumHook()`
  - Share amount determined by `_convertVotesToShares()` hook
  - Shares actually minted to recipient via internal `_mint()` function
  - Timelock delay applied before redemption eligibility
  - **Permissionless queuing** enables community-driven execution without admin bottlenecks
  - **Custom distribution hook** can implement access control or other types of distributions altogether

#### FR-6: Proposal State Management
- **Requirement:** System must track and expose proposal states throughout lifecycle
- **Implementation:** `state(uint256 pid)` and `_state()` functions with comprehensive state machine
- **Acceptance Criteria:**
  - States: Pending, Active, Canceled, Defeated, Succeeded, Queued, Expired
  - State transitions follow predefined rules based on timing and votes
  - Canceled proposals remain permanently canceled
  - Grace period handling for expired proposals

#### FR-7: Proposal Cancellation
- **Requirement:** Proposals must be cancellable before queuing
- **Implementation:** `cancelProposal(uint256 pid)` function with proposer authorization
- **Acceptance Criteria:**
  - Can only cancel valid, non-canceled proposals
  - Cannot cancel already queued proposals
  - Cancellation is permanent and irreversible
  - Only proposer can cancel their proposals

#### FR-8: Share Redemption & Asset Distribution
- **Requirement:** Recipients must be able to redeem allocated shares for underlying assets after timelock
- **Implementation:** Standard ERC4626 `redeem(shares, receiver, owner)` function with timelock validation
- **Acceptance Criteria:**
  - Recipients can redeem shares only after timelock period expires
  - Shares are burned upon redemption, reducing total supply
  - Underlying assets transferred to recipient from mechanism vault
  - Redemption amount follows ERC4626 share-to-asset conversion
  - Recipients can redeem partial amounts or full allocation

#### FR-9: Optimal Alpha Calculation for Quadratic Funding
- **Requirement:** System must support dynamic calculation of optimal alpha parameter to ensure 1:1 shares-to-assets ratio (ignoring decimals) given a fixed matching pool
- **Implementation:** `calculateOptimalAlpha(matchingPoolAmount, totalUserDeposits)` in QuadraticVotingMechanism and `_calculateOptimalAlpha()` in ProperQF
- **Acceptance Criteria:**
  - Calculates alpha that ensures total funding equals total available assets (ignoring decimal precision differences)
  - Handles edge cases: no quadratic advantage (α=0), insufficient assets (α=0), excess assets (α=1)
  - Returns fractional alpha as numerator/denominator for precision
  - Can be called before finalization to determine optimal funding parameters
  - Supports dynamic adjustment of alpha via `setAlpha()` by mechanism owner

## System Invariants & Constraints

### Timing Invariants
1. **Voting Window**: `startBlock + votingDelay ≤ voting period ≤ startBlock + votingDelay + votingPeriod`
2. **Registration Cutoff**: Users can only register before `startBlock + votingDelay + votingPeriod`
3. **Tally Finalization**: Can only occur after `startBlock + votingDelay + votingPeriod`
4. **Timelock Enforcement**: Shares redeemable only after `block.timestamp ≥ eta`
5. **Grace Period**: Proposals expire after `eta + GRACE_PERIOD` if not executed

### Power Conservation Invariants
1. **Non-Increasing Power**: `_processVoteHook()` must return `newPower ≤ oldPower`
2. **Single Registration**: Each address can only call `signup()` once

### State Consistency Invariants
1. **Unique Recipients**: Each recipient address used in at most one proposal
2. **Tally Finality**: `tallyFinalized` can only transition from false to true
3. **Proposal ID Monotonicity**: Proposal IDs increment sequentially starting from 1
4. **Cancellation Finality**: Canceled proposals cannot be un-canceled

### Security Invariants
1. **Hook Validation**: All critical operations protected by appropriate hooks
2. **Asset Safety**: ERC20 transfers use SafeERC20 for secure token handling
3. **Access Control**: Sensitive operations require proper validation
4. **Reentrancy Protection**: TokenizedAllocationMechanism uses ReentrancyGuard modifier
5. **Storage Isolation**: ProperQF uses EIP-1967 storage pattern to prevent collisions

## Complete User Journey Documentation

This section maps the full end-to-end experience for all three primary user types in the allocation mechanism system.

### 🗳️ VOTER JOURNEY

Voters are community members who deposit assets to gain voting power and participate in democratic resource allocation.

#### Phase 1: Registration & Deposit
**User Story:** "As a community member, I want to register and stake tokens so I can vote on funding allocations"

**Actions:**
1. **Approve Tokens**: `token.approve(mechanism, depositAmount)`
2. **Register**: `mechanism.signup(depositAmount)` 
3. **Receive Voting Power**: System calculates power via `_getVotingPowerHook()`

**System Response:**
- Assets transferred from voter to mechanism vault
- Voting power assigned
- UserRegistered event emitted
- Voter can now participate in voting

**Key Constraints:**
- One-time registration only (cannot re-register)
- Must register before voting period ends
- **No asset recovery** - deposited tokens locked until mechanism concludes
- Voting power calculation customizable per mechanism
- QuadraticVotingMechanism: Voting power normalized to 18 decimals regardless of asset decimals

#### Phase 2: Proposal Discovery & Voting
**User Story:** "As a registered voter, I want to review proposals and cast weighted votes to influence fund distribution"

**Actions:**
1. **Review Proposals**: Check proposal details via `mechanism.proposals(pid)`
2. **Cast Votes**: `mechanism.castVote(pid, VoteType.For/Against/Abstain, voteWeight)`
3. **Monitor Progress**: Track remaining voting power via `mechanism.votingPower(address)`

**System Response:**
- Vote tallies updated through `_processVoteHook()`
- Voter's remaining power reduced by vote weight
- VotesCast event emitted
- Vote recorded (cannot be changed)

**Key Constraints:**
- Can only vote during active voting window
- One vote per proposal per voter (immutable)
- Vote weight cannot exceed remaining voting power
- Must manage power across multiple proposals strategically
- QuadraticVotingMechanism: To cast W votes costs W² voting power (quadratic cost)
- QuadraticVotingMechanism: Only "For" votes supported (no Against/Abstain)

#### Phase 3: Post-Voting Monitoring  
**User Story:** "As a voter, I want to see voting results and understand how my votes influenced the outcome"

**Actions:**
- **Monitor Results**: View vote tallies via `mechanism.getVoteTally(pid)`
- **Check Proposal States**: Track proposal outcomes via `mechanism.state(pid)`
- **Await Asset Recovery**: Wait for mechanism conclusion or asset recovery mechanism

**System Response:**
- Real-time vote tally visibility
- Proposal state transitions (Defeated/Succeeded/Queued)
- Final allocation determined by successful proposals

**Current Limitations:**
- **No asset recovery mechanism** for voters after voting concludes
- Deposited assets remain in vault even if all voting power is not consumed

---

### 👨‍💼 ADMIN JOURNEY

Admins are trusted operators who manage the voting lifecycle and ensure proper governance execution.

#### Phase 1: Mechanism Deployment & Setup
**User Story:** "As a funding round operator, I want to deploy and configure a voting mechanism for my community"

**Actions:**
1. **Deploy Mechanism**: Use `AllocationMechanismFactory.deploySimpleVotingMechanism(config)` or `deployQuadraticVotingMechanism(config, alphaNumerator, alphaDenominator)`
2. **Configure Parameters**: Set voting delays, periods, quorum requirements, timelock, and alpha (for quadratic)
3. **Announce Round**: Communicate mechanism address and voting schedule to community

**System Response:**
- Lightweight proxy deployed using shared TokenizedAllocationMechanism
- Admin becomes owner with privileged access
- AllocationMechanismInitialized event emitted
- Mechanism ready for user registration

**Key Responsibilities:**
- ✅ Choose appropriate voting parameters for community size
- ✅ Ensure sufficient timelock for security
- ✅ Communicate timing and rules clearly to participants

#### Phase 2: Round Monitoring & Validation
**User Story:** "As an admin, I want to monitor voting progress and ensure fair process execution"

**Actions:**
- **Monitor Registration**: Track user signups and voting power distribution
- **Validate Proposals**: Ensure proposal creation follows rules
- **Watch Voting**: Monitor vote casting and detect any irregularities
- **Prepare for Finalization**: Ensure readiness when voting period ends

**System Response:**
- Events provide real-time monitoring capabilities
- Vote tallies visible throughout voting period
- Proposal state tracking enables intervention if needed

**Key Responsibilities:**
- ✅ Ensure fair access to registration and voting
- ✅ Monitor for gaming or manipulation attempts
- ✅ Prepare community for finalization timeline

#### Phase 3: Finalization & Execution
**User Story:** "As an admin, I want to finalize voting results and execute successful proposals"

**Actions:**
1. **Calculate Optimal Alpha** (Optional): `mechanism.calculateOptimalAlpha(matchingPoolAmount, totalUserDeposits)` to determine optimal funding parameters
2. **Set Alpha** (Optional): `mechanism.setAlpha(alphaNumerator, alphaDenominator)` to adjust quadratic vs linear weighting
3. **Finalize Voting**: `mechanism.finalizeVoteTally()` (after voting period ends)
4. **Queue Successful Proposals** (Optional): `mechanism.queueProposal(pid)` for each successful proposal - **Note: This is permissionless by default and can be done by anyone**
5. **Monitor Redemption**: Track recipient share redemption after timelock

**System Response:**
- Optimal alpha calculated to ensure 1:1 shares-to-assets ratio
- Alpha parameter updated if admin chooses to adjust
- Vote tallies permanently finalized (tallyFinalized = true)
- Successful proposals transition to Queued state
- Shares minted to recipients with timelock enforcement
- ProposalQueued events emitted with redemption timeline

**Key Responsibilities:**
- **Consider optimal alpha** to maximize quadratic funding within budget constraints
- **Must finalize promptly** after voting period to enable queuing
- **Permissionless queuing** means anyone can queue successful proposals - admins can facilitate but are not required
- Communicate redemption timeline to recipients
- Ensure proper execution of funding round outcomes

---

### 💰 RECIPIENT JOURNEY

Recipients are the beneficiaries of successful funding proposals who receive allocated vault shares.

#### Phase 1: Proposal Advocacy
**User Story:** "As a project seeking funding, I want to get my proposal created and advocate for community support"

**Actions:**
- **Find Proposer**: Work with user who can create proposal accourding to mechanism design
- **Proposal Creation**: Proposer calls `mechanism.propose(recipientAddress, description)`
- **Campaign**: Advocate to voters during voting period

**System Response:**
- Proposal created with unique ID
- Recipient address locked to this proposal (cannot be reused)
- ProposalCreated event emitted
- Proposal enters Active state when voting begins

**Key Constraints:**
- Each address can only be recipient of one proposal
- Cannot modify recipient address after proposal creation
- **QuadraticVotingMechanism**: Only keeper or management can propose (not regular voters)

#### Phase 2: Voting Period & Outcome
**User Story:** "As a recipient, I want to track voting progress and understand if my proposal will succeed"

**Actions:**
- **Monitor Votes**: Track vote tallies via `mechanism.getVoteTally(proposalId)`
- **Check Status**: Monitor proposal state via `mechanism.state(proposalId)`
- **Await Results**: Wait for voting finalization and outcome determination

**System Response:**
- Real-time vote tracking available
- Proposal state updates based on vote progress
- Final outcome determined by quorum and net vote calculation

**Possible Outcomes:**
- **Succeeded**: Net votes meet quorum requirement
- **Defeated**: Failed to meet quorum or negative net votes
- **Canceled**: Proposer canceled before completion

#### Phase 3: Share Allocation & Redemption
**User Story:** "As a successful recipient, I want to claim my allocated shares and redeem them for underlying assets"

**Actions (for Successful Proposals):**
1. **Wait for Queuing**: Call `queueProposal(pid)` after finalization
2. **Receive Shares**: Shares automatically minted to recipient address
3. **Wait for Timelock**: Cannot redeem until after end of redemption window
4. **Redeem Assets**: `mechanism.redeem(shares, recipient, recipient)` to claim underlying tokens

**System Response:**
- Shares minted directly to recipient (ERC20-compatible)
- Timelock enforced (typically 1+ days for security)
- Share-to-asset conversion follows ERC4626 standard
- Assets transferred from mechanism vault to recipient

**Key Benefits:**
- ✅ **ERC20 Shares**: Can be transferred, traded, or delegated after redemption
- ✅ **Flexible Redemption**: Can redeem partial amounts over time
- ✅ **Timelock Protection**: Prevents immediate extraction, enables intervention if needed
- ✅ **Fair Conversion**: Share value based on actual vote allocation

#### Phase 4: Asset Utilization
**User Story:** "As a funded recipient, I want to use allocated resources for the intended purpose"

**Actions:**
- **Claim Underlying Assets**: Redeem shares for tokens (USDC, ETH, etc.)
- **Execute Project**: Use funds according to proposal description
- **Report Back**: Provide community updates on fund utilization (off-chain)

**System Response:**
- Assets transferred to recipient's control
- Share supply reduced, maintaining vault accounting
- Allocation mechanism completes its role

**Long-term Considerations:**
- Recipients have full control over redeemed assets
- Can potentially redeem incrementally based on project milestones*
- **Soft enforcement** of fund usage (social/legal layer responsibility)

---

## Cross-Journey Integration Points

### 🔄 Multi-User Interactions

1. **Admin-Community Coordination**: Admins manage timing while community participates
2. **Voter-Recipient Dynamics**: Voting decisions directly impact recipient funding
3. **Timelock Security**: Protects all parties by preventing immediate extraction

### 📊 System-Wide Invariants

- **Fairness Guarantee**: All participants operate under same rules and timing
- **Transparency**: All votes, proposals, and allocations are publicly visible
- **Immutability**: Key decisions (votes, proposals) cannot be reversed once committed

### 🛡️ Security & Governance Features

- **Timelock Protection**: Delays execution to enable intervention if needed
- **Hook Customization**: Allows different voting strategies while maintaining security
- **Owner Controls**: Admin functions for emergency management
- **Event Transparency**: Complete audit trail via blockchain events

## Hook Implementation Guidelines

### Critical Implementation Pattern (Yearn V3)
All hooks follow a dual-layer pattern:
1. **Internal Hook**: `function _hookName(...) internal virtual returns (...)`
2. **External Interface**: `function hookName(...) external onlySelf returns (...) { return _hookName(...); }`
3. **Interface Call**: TokenizedAllocationMechanism calls via `IBaseAllocationStrategy(address(this)).hookName(...)`

### Security-Critical Hooks
- **`_beforeSignupHook()`**: MUST validate user eligibility to prevent unauthorized registration
- **`_beforeProposeHook()`**: MUST validate proposer authority to prevent spam/invalid proposals  
- **`_validateProposalHook()`**: MUST validate proposal ID integrity to prevent invalid state access

### Mathematical Hooks
- **`_getVotingPowerHook()`**: Should implement consistent power allocation based on deposits/eligibility
- **`_processVoteHook()`**: MUST maintain vote tally accuracy and ensure power conservation. For quadratic funding implementations, integrates with ProperQF's incremental update algorithm
- **`_convertVotesToShares()`**: Should implement fair conversion from votes to economic value. In quadratic funding, uses alpha-weighted formula: `α × quadraticFunding + (1-α) × linearFunding`
- **`_hasQuorumHook()`**: Must implement consistent quorum calculation based on total funding for the proposal

### Integration Hooks
- **`_getRecipientAddressHook()`**: Should return consistent recipient for share distribution
- **`_requestDistributionHook()`**: Should handle integration with external distribution systems
- **`_beforeFinalizeVoteTallyHook()`**: Can implement additional safety checks or state validation

## Technical Constraints

### Integration Requirements
- ERC20 asset must be specified at deployment time via AllocationConfig
- Vault share minting system integrated into TokenizedAllocationMechanism (ERC4626 compliant)
- Event emission provides off-chain integration points for monitoring and indexing
- Factory pattern ensures proper owner context (deployer becomes owner, not factory)
<<<<<<< HEAD
- Factory supports multiple voting mechanisms: `deploySimpleVotingMechanism()` and `deployQuadraticVotingMechanism()`
=======


### Performance Metrics
- **Gas Savings**: ~3.5M gas saved per additional strategy deployment vs traditional inheritance
- **Code Reuse**: 100% of core logic shared across all voting strategies
- **Audit Surface**: Reduced to only custom hook implementations per strategy
- **Deployment Success**: Factory successfully deploys lightweight strategies using shared implementation

### Architecture Validation
- **Voter Journey**: Complete registration → voting → monitoring flow working
- **Admin Journey**: Deployment → monitoring → finalization → execution flow working  
- **Recipient Journey**: Advocacy → outcome → share receipt → redemption flow working
- **Security Features**: Timelock protection, hook validation, owner controls all functional
- **Economic Model**: Fair vote-to-share conversion, proper vault accounting, asset conservation

## MEV Protection Requirements

### Keeper Requirements and Security assumptions

**Required Keeper Configuration**:
- **Private Mempool Protection**: Keepers MUST use private transaction relays such as:
  - Flashbots Protect RPC
  - MEV Blocker RPC
  - Other trusted private mempool services
- **Transaction Submission**: When calling `report()` on SkyCompounderStrategy, transactions MUST be submitted through private channels to prevent front-running
- **Risk Without Protection**: Without MEV protection, malicious actors can:
  - Front-run the reward swap with a buy transaction
  - Back-run with a sell transaction
  - Extract significant value from the strategy's rewards

**Implementation Note**: This requirement exists because the strategy prioritizes simplicity over on-chain slippage protection. Future versions may implement proper slippage calculations, but until then, MEV protection at the transaction layer is mandatory.

## Harvest Reporting and Loss Protection

### Strategy Reporting Mechanisms
Both yield donating and yield skimming strategies use the same reporting mechanism with built-in health checks for loss protection.

### Health Check Flag: `doHealthCheck`
**Key Configuration**: All strategies use the `doHealthCheck` boolean flag (default: `true`) to control loss protection validation during harvest reporting.

**Flag Behavior**:
- **When `doHealthCheck = true`**: The strategy validates that profit/loss is within acceptable bounds defined by `_profitLimitRatio` and `_lossLimitRatio`
- **When `doHealthCheck = false`**: The check is bypassed for one report cycle, then automatically re-enabled
- **Purpose**: Prevents reporting of excessive losses or suspicious profits that could indicate an exploit or price manipulation

### Loss Protection Mechanisms

#### Burning Flag: `enableBurning`
**Key Configuration**: All strategies use the `enableBurning` boolean flag to control whether shares can be burned from the donation address during loss events.

**Flag Behavior**:
- **When `enableBurning = true`**: The strategy can burn shares from the donation address (dragon router) to cover losses
- **When `enableBurning = false`**: No share burning occurs; losses are absorbed by all shareholders proportionally
- **Purpose**: Protects principal depositors by socializing losses to the donation recipient when enabled *and supported*

**Loss Protection Implementation**:

**Yield Donating Strategies**:
- Uses `_handleDragonLossProtection()` in YieldDonatingTokenizedStrategy
- Burns shares from donation address to cover losses when `enableBurning = true`
- Protects principal depositors from losses by reducing donation recipient's shares

**Yield Skimming Strategies**:
- Uses the same `_handleDragonLossProtection()` mechanism as yield donating strategies
- Operates identically: burns dragon router shares during losses if burning is enabled
- Ensures consistent loss protection across both strategy types

**Management Controls**:
- `setDoHealthCheck(bool)`: Enable/disable health checks (management only)
- `setProfitLimitRatio(uint16)`: Set maximum allowed profit percentage (management only)
- `setLossLimitRatio(uint16)`: Set maximum allowed loss percentage (management only)
>>>>>>> ee25bc0f
<|MERGE_RESOLUTION|>--- conflicted
+++ resolved
@@ -61,8 +61,6 @@
 - **Storage Isolation**: Each strategy maintains independent storage despite shared implementation
 
 ### Delegation Pattern Architecture
-
-The Yearn V3 pattern implements a sophisticated delegation mechanism:
 
 1. **Storage Location**: All storage lives in the proxy contract (e.g., QuadraticVotingMechanism) following TokenizedAllocationMechanism's layout and whatever is added by the mechanism designer
 2. **Logic Execution**: Shared logic executes in TokenizedAllocationMechanism's context via delegatecall
@@ -435,9 +433,9 @@
 - Mechanism ready for user registration
 
 **Key Responsibilities:**
-- ✅ Choose appropriate voting parameters for community size
-- ✅ Ensure sufficient timelock for security
-- ✅ Communicate timing and rules clearly to participants
+- Choose appropriate voting parameters for community size
+- Ensure sufficient timelock for security
+- Communicate timing and rules clearly to participants
 
 #### Phase 2: Round Monitoring & Validation
 **User Story:** "As an admin, I want to monitor voting progress and ensure fair process execution"
@@ -454,9 +452,9 @@
 - Proposal state tracking enables intervention if needed
 
 **Key Responsibilities:**
-- ✅ Ensure fair access to registration and voting
-- ✅ Monitor for gaming or manipulation attempts
-- ✅ Prepare community for finalization timeline
+- Ensure fair access to registration and voting
+- Monitor for gaming or manipulation attempts
+- Prepare community for finalization timeline
 
 #### Phase 3: Finalization & Execution
 **User Story:** "As an admin, I want to finalize voting results and execute successful proposals"
@@ -523,7 +521,7 @@
 
 **Possible Outcomes:**
 - **Succeeded**: Net votes meet quorum requirement
-- **Defeated**: Failed to meet quorum or negative net votes
+- **Defeated**: Failed to meet quorum
 - **Canceled**: Proposer canceled before completion
 
 #### Phase 3: Share Allocation & Redemption
@@ -542,10 +540,10 @@
 - Assets transferred from mechanism vault to recipient
 
 **Key Benefits:**
-- ✅ **ERC20 Shares**: Can be transferred, traded, or delegated after redemption
-- ✅ **Flexible Redemption**: Can redeem partial amounts over time
-- ✅ **Timelock Protection**: Prevents immediate extraction, enables intervention if needed
-- ✅ **Fair Conversion**: Share value based on actual vote allocation
+- **ERC20 Shares**: Can be transferred, traded, or delegated after redemption
+- **Flexible Redemption**: Can redeem partial amounts over time
+- **Timelock Protection**: Prevents immediate extraction, enables intervention if needed
+- **Fair Conversion**: Share value based on actual vote allocation
 
 #### Phase 4: Asset Utilization
 **User Story:** "As a funded recipient, I want to use allocated resources for the intended purpose"
@@ -619,23 +617,6 @@
 - Vault share minting system integrated into TokenizedAllocationMechanism (ERC4626 compliant)
 - Event emission provides off-chain integration points for monitoring and indexing
 - Factory pattern ensures proper owner context (deployer becomes owner, not factory)
-<<<<<<< HEAD
-- Factory supports multiple voting mechanisms: `deploySimpleVotingMechanism()` and `deployQuadraticVotingMechanism()`
-=======
-
-
-### Performance Metrics
-- **Gas Savings**: ~3.5M gas saved per additional strategy deployment vs traditional inheritance
-- **Code Reuse**: 100% of core logic shared across all voting strategies
-- **Audit Surface**: Reduced to only custom hook implementations per strategy
-- **Deployment Success**: Factory successfully deploys lightweight strategies using shared implementation
-
-### Architecture Validation
-- **Voter Journey**: Complete registration → voting → monitoring flow working
-- **Admin Journey**: Deployment → monitoring → finalization → execution flow working  
-- **Recipient Journey**: Advocacy → outcome → share receipt → redemption flow working
-- **Security Features**: Timelock protection, hook validation, owner controls all functional
-- **Economic Model**: Fair vote-to-share conversion, proper vault accounting, asset conservation
 
 ## MEV Protection Requirements
 
@@ -692,5 +673,4 @@
 **Management Controls**:
 - `setDoHealthCheck(bool)`: Enable/disable health checks (management only)
 - `setProfitLimitRatio(uint16)`: Set maximum allowed profit percentage (management only)
-- `setLossLimitRatio(uint16)`: Set maximum allowed loss percentage (management only)
->>>>>>> ee25bc0f
+- `setLossLimitRatio(uint16)`: Set maximum allowed loss percentage (management only)